# Copyright Lightning AI. Licensed under the Apache License 2.0, see LICENSE file.
import dataclasses
import math
import os
import sys
import time
from pathlib import Path
from typing import Dict, List, Optional, Tuple, Union

import lightning as L
import torch
from lightning.fabric.loggers import CSVLogger
from lightning.fabric.strategies import FSDPStrategy
from torchmetrics import RunningMean

# support running without installing as a package
wd = Path(__file__).parent.parent.resolve()
sys.path.append(str(wd))

from generate.base import generate
from lit_gpt.args import EvalArgs, IOArgs, TrainArgs
from lit_gpt.model import GPT, Block, Config
from lit_gpt.tokenizer import Tokenizer
from lit_gpt.utils import (
    CLI,
    check_valid_checkpoint_dir,
    chunked_cross_entropy,
    get_default_supported_precision,
    load_checkpoint,
    num_parameters,
)
from scripts.prepare_alpaca import generate_prompt


def setup(
    precision: Optional[str] = None,
    devices: int = 1,
    resume: Union[bool, Path] = False,
    io: IOArgs = IOArgs(
        train_data_dir=Path("data/alpaca"),
        val_data_dir=Path("data/alpaca"),
        checkpoint_dir=Path("checkpoints/stabilityai/stablelm-base-alpha-3b"),
        out_dir=Path("out/full/alpaca"),
    ),
    train: TrainArgs = TrainArgs(
        save_interval=1000,
        log_interval=1,
        global_batch_size=64,
        micro_batch_size=1,
        lr_warmup_steps=100,
        epochs=5,
        epoch_size=50000,
        learning_rate=3e-3,
        max_seq_length=None,
    ),
    eval: EvalArgs = EvalArgs(interval=600, max_new_tokens=100, max_iters=100),
) -> None:
    print(locals())
    precision = precision or get_default_supported_precision(training=True)

    if devices > 1:
        strategy = FSDPStrategy(
            auto_wrap_policy={Block},
            activation_checkpointing_policy={Block},
            state_dict_type="full",
            limit_all_gathers=True,
            cpu_offload=False,
        )
    else:
        strategy = "auto"

    logger = CSVLogger(io.out_dir.parent, io.out_dir.name, flush_logs_every_n_steps=train.log_interval)
    fabric = L.Fabric(devices=devices, strategy=strategy, precision=precision, loggers=logger)
    fabric.launch(main, devices, resume, Config.from_name(name=io.checkpoint_dir.name), io, train, eval)


def main(
    fabric: L.Fabric,
    devices: int,
    resume: Union[bool, Path],
    config: Config,
    io: IOArgs,
    train: TrainArgs,
    eval: EvalArgs,
) -> None:
    validate_args(io, train, eval)

    steps_per_epoch = train.epoch_size // devices // train.batch_size(devices)
    lr_max_steps = train.epochs * steps_per_epoch

    check_valid_checkpoint_dir(io.checkpoint_dir)

    fabric.seed_everything(1337)  # same seed for every process to init model (FSDP)

    if fabric.global_rank == 0:
        os.makedirs(io.out_dir, exist_ok=True)

    train_data = torch.load(io.train_data_dir / "train.pt")
    val_data = torch.load(io.val_data_dir / "test.pt")

    checkpoint_path = io.checkpoint_dir / "lit_model.pth"
    fabric.print(f"Loading model {str(checkpoint_path)!r} with {config.__dict__}")
    with fabric.init_module(empty_init=(devices > 1)):
        model = GPT(config)

    fabric.print(f"Number of trainable parameters: {num_parameters(model, requires_grad=True):,}")

    model = fabric.setup(model)
    optimizer = torch.optim.AdamW(
        model.parameters(), lr=train.learning_rate, weight_decay=train.weight_decay, betas=(train.beta1, train.beta2)
    )
    optimizer = fabric.setup_optimizers(optimizer)
    scheduler = get_lr_scheduler(optimizer, warmup_steps=train.lr_warmup_steps, max_steps=lr_max_steps)
    state = {"model": model, "optimizer": optimizer, "scheduler": scheduler, "iter_num": 0, "step_count": 0}

    if resume is True:
<<<<<<< HEAD
        resume = max(out_dir.glob("*.pth"), key=(lambda p: int(p.name.split("-")[1].split(".")[0])))
=======
        resume = max(io.out_dir.glob("*.pth"), key=(lambda p: int(p.name.split("-")[1])))
>>>>>>> bf5d38b3
    if resume:
        fabric.print(f"Resuming training from {resume}")
        fabric.load(resume, state)
    else:
        load_checkpoint(fabric, state["model"], checkpoint_path)

    fabric.seed_everything(1337 + fabric.global_rank)

    train_time = time.perf_counter()
    fit(fabric, state, train_data, val_data, devices, resume, io, train, eval)
    fabric.print(f"Training time: {(time.perf_counter()-train_time):.2f}s")
    if fabric.device.type == "cuda":
        fabric.print(f"Memory used: {torch.cuda.max_memory_allocated() / 1e9:.02f} GB")

    # Save the final checkpoint at the end of training
    fabric.save(io.out_dir / "lit_model_finetuned.pth", {"model": state["model"]})


def fit(
    fabric: L.Fabric,
    state: Dict,
    train_data: List[Dict],
    val_data: List[Dict],
    devices: int,
    resume: Union[bool, Path],
    io: IOArgs,
    train: TrainArgs,
    eval: EvalArgs,
) -> None:
    model = state["model"]
    optimizer = state["optimizer"]
    scheduler = state["scheduler"]
    tokenizer = Tokenizer(io.checkpoint_dir)
    longest_seq_length, longest_seq_ix = get_longest_seq_length(train_data)
    model.max_seq_length = min(longest_seq_length, train.max_seq_length or float("inf"))
    fabric.print(
        f"The longest sequence length in the train data is {longest_seq_length}, the model's maximum sequence length is"
        f" {model.max_seq_length} and context length is {model.config.block_size}"
    )

    validate(fabric, model, val_data, tokenizer, dataclasses.replace(eval, max_iters=2), train)  # sanity check
    initial_iter = state["iter_num"]

    # resume data loader state by fast-forwarding through all seen batches
    if resume:
        resume_t0 = time.perf_counter()
        for resume_iter in range(initial_iter):
            get_batch(fabric, train_data, None)
            if resume_iter % 1000 == 0:
                fabric.print(f"Resuming dataset: {resume_iter} / {initial_iter}")
        fabric.barrier()
        fabric.print(
            f"Resuming data loader finished. Took {time.perf_counter() - resume_t0:.1f} seconds to reach iteration"
            f" {initial_iter}."
        )

    running_loss = RunningMean(window=train.gradient_accumulation_iters(devices), sync_on_compute=False).to(
        fabric.device
    )
    fabric.barrier()

    for state["iter_num"] in range(state["iter_num"] + 1, train.max_iters(devices) + 1):
        iter_t0 = time.perf_counter()

        input_ids, targets = get_batch(
            fabric,
            train_data,
            train.micro_batch_size,
            train.max_seq_length,
            longest_seq_ix if state["iter_num"] == 1 else None,
        )

        is_accumulating = state["iter_num"] % train.gradient_accumulation_iters(devices) != 0
        with fabric.no_backward_sync(model, enabled=is_accumulating):
            logits = model(input_ids)
            # shift the targets such that output n predicts token n+1
            loss = chunked_cross_entropy(logits[..., :-1, :], targets[..., 1:])
            fabric.backward(loss / train.gradient_accumulation_iters(devices))

        running_loss.update(loss.detach())

        if not is_accumulating:
            optimizer.step()
            optimizer.zero_grad()
            scheduler.step()
            state["step_count"] += 1

        if state["iter_num"] % train.log_interval == 0:
            loss = running_loss.compute().item()  # expensive device-to-host synchronization
            t1 = time.perf_counter()
            metrics = {
                "loss": loss,
                "iter": state["iter_num"],
                "step": state["step_count"],
                "iter_time": t1 - iter_t0,
                "tokens": state["iter_num"] * train.micro_batch_size * model.config.block_size,
                "total_tokens": (
                    state["iter_num"] * train.micro_batch_size * model.config.block_size * fabric.world_size
                ),
                # TODO: log learning rate
            }
            fabric.print(
                f"iter {metrics['iter']} | step {metrics['step']}: loss {metrics['loss']:.4f}, iter time:"
                f" {metrics['iter_time'] * 1000:.2f} ms{' (optimizer.step)' if not is_accumulating else ''}"
            )
            fabric.log_dict(metrics, step=state["iter_num"])

        if not is_accumulating and state["step_count"] % eval.interval == 0:
            t0 = time.perf_counter()
            val_loss = validate(fabric, model, val_data, tokenizer, eval, train)
            t1 = time.perf_counter() - t0
            fabric.print(f"iter {state['iter_num']}: val loss {val_loss.item():.4f}, val time: {t1 * 1000:.2f} ms")
            metrics = {"val_loss": val_loss, "val_ppl": math.exp(val_loss)}
            fabric.log_dict(metrics, step=state["iter_num"])
            fabric.barrier()
        if not is_accumulating and state["step_count"] % train.save_interval == 0:
            checkpoint_path = io.out_dir / f"step-{state['step_count']:06d}.pth"
            fabric.print(f"Saving checkpoint to {str(checkpoint_path)!r}")
            fabric.save(checkpoint_path, state)


# FSDP has issues with `inference_mode`
@torch.no_grad()
def validate(
    fabric: L.Fabric, model: GPT, val_data: List[Dict], tokenizer: Tokenizer, eval: EvalArgs, train: TrainArgs
) -> torch.Tensor:
    fabric.print("Validating ...")
    model.eval()
    losses = torch.zeros(eval.max_iters)
    for k in range(eval.max_iters):
        input_ids, targets = get_batch(fabric, val_data, train.micro_batch_size, train.max_seq_length)
        logits = model(input_ids)
        losses[k] = chunked_cross_entropy(logits[..., :-1, :], targets[..., 1:], chunk_size=0)
    val_loss = losses.mean()

    # produce an example:
    instruction = "Recommend a movie for me to watch during the weekend and explain the reason."
    fabric.print(instruction)
    sample = {"instruction": instruction, "input": ""}
    prompt = generate_prompt(sample)
    encoded = tokenizer.encode(prompt, device=fabric.device)
    with fabric.init_tensor():
        # do not set `max_seq_length=max_returned_token` because memory is not a concern here
        model.set_kv_cache(batch_size=1)
    output = generate(
        model, encoded, max_returned_tokens=len(encoded) + eval.max_new_tokens, temperature=0.8, eos_id=tokenizer.eos_id
    )
    model.clear_kv_cache()
    output = tokenizer.decode(output)
    fabric.print(output)

    model.train()
    return val_loss


def get_batch(
    fabric: L.Fabric,
    data: List[Dict],
    micro_batch_size: int,
    max_seq_length: Optional[int],
    longest_seq_ix: Optional[int] = None,
) -> Tuple[torch.Tensor, torch.Tensor]:
    ix = torch.randint(len(data), (micro_batch_size,))
    if longest_seq_ix is not None:
        # force the longest sample at the beginning so potential OOMs happen right away
        ix[0] = longest_seq_ix

    input_ids = [data[i]["input_ids"].type(torch.int64) for i in ix]
    labels = [data[i]["labels"].type(torch.int64) for i in ix]

    # this could be `longest_seq_length` to have a fixed size for all batches
    max_len = max(len(s) for s in input_ids)

    def pad_right(x, pad_id):
        # pad right based on the longest sequence
        n = max_len - len(x)
        return torch.cat((x, torch.full((n,), pad_id, dtype=x.dtype)))

    x = torch.stack([pad_right(x, pad_id=0) for x in input_ids])
    y = torch.stack([pad_right(x, pad_id=-1) for x in labels])

    # Truncate if needed
    if max_seq_length:
        x = x[:, :max_seq_length]
        y = y[:, :max_seq_length]

    if fabric.device.type == "cuda" and x.device.type == "cpu":
        x, y = fabric.to_device((x.pin_memory(), y.pin_memory()))
    else:
        x, y = fabric.to_device((x, y))
    return x, y


def get_lr_scheduler(optimizer, warmup_steps: int, max_steps: int):
    # linear warmup followed by cosine annealing
    scheduler1 = torch.optim.lr_scheduler.LambdaLR(optimizer, lambda step: step / warmup_steps)
    scheduler2 = torch.optim.lr_scheduler.CosineAnnealingLR(optimizer, T_max=(max_steps - warmup_steps))
    return torch.optim.lr_scheduler.SequentialLR(optimizer, [scheduler1, scheduler2], milestones=[warmup_steps])


def get_longest_seq_length(data: List[Dict]) -> Tuple[int, int]:
    # find out the minimum max_seq_length required during fine-tuning (saves memory!)
    lengths = [len(d["input_ids"]) for d in data]
    longest_seq_length = max(lengths)
    longest_seq_ix = lengths.index(longest_seq_length)
    return longest_seq_length, longest_seq_ix


def validate_args(io: IOArgs, train: TrainArgs, eval: EvalArgs) -> None:
    issues = []
    unsupported = [(train, ["max_tokens", "max_norm"])]
    for args, names in unsupported:
        for name in names:
            if getattr(args, name) is not None:
                issues.append(f"{__file__} doesn't support the {name!r} argument. This is set in {args}")
    required = [
        (io, ["checkpoint_dir", "train_data_dir", "val_data_dir"]),
        (train, ["epoch_size", "epochs"]),
        (eval, ["max_new_tokens"]),
    ]
    for args, names in required:
        for name in names:
            if getattr(args, name) is None:
                issues.append(f"{__file__} requires the {name!r} argument. This is set in {args}")
    if issues:
        raise ValueError("\n".join(issues))


if __name__ == "__main__":
    torch.set_float32_matmul_precision("high")

    CLI(setup)<|MERGE_RESOLUTION|>--- conflicted
+++ resolved
@@ -114,11 +114,7 @@
     state = {"model": model, "optimizer": optimizer, "scheduler": scheduler, "iter_num": 0, "step_count": 0}
 
     if resume is True:
-<<<<<<< HEAD
         resume = max(out_dir.glob("*.pth"), key=(lambda p: int(p.name.split("-")[1].split(".")[0])))
-=======
-        resume = max(io.out_dir.glob("*.pth"), key=(lambda p: int(p.name.split("-")[1])))
->>>>>>> bf5d38b3
     if resume:
         fabric.print(f"Resuming training from {resume}")
         fabric.load(resume, state)
