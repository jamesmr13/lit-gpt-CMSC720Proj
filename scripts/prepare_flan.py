--- conflicted
+++ resolved
@@ -9,11 +9,6 @@
 import torch
 from tqdm import tqdm
 
-<<<<<<< HEAD
-from prepare_alpaca import download_if_missing
-
-=======
->>>>>>> bf5d38b3
 # support running without installing as a package
 wd = Path(__file__).parent.parent.resolve()
 sys.path.append(str(wd))
